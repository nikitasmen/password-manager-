--- conflicted
+++ resolved
@@ -1,432 +1,414 @@
-#include <vector>
-#include <iostream>
-#include <string>
-#include <filesystem>
-#include <fstream>
-#include <cstring>
-#include <limits>
-
-
-
-
-
-#ifdef _WIN32
-    #include <conio.h>
-    #include <Windows.h>
-#else
-    #include <termios.h>
-    #include <unistd.h>
-#endif
-
-using std::cin;
-using std::cout;
-using std::endl;
-
-std::vector<int> taps = {0, 2};         // Taps for a 3-bit LFSR (x^3 + x^1 + 1)
-std::vector<int> init_state = {1, 0, 1}; // Initial state [1, 0, 1]
-
-// Function declarations
-bool login();
-int menu();
-void change();
-void add();
-void del();
-void show();
-void copy();
-
-std::string get_password(const std::string& prompt); 
-
-class Login {
-private:
-    std::vector<int> taps;
-    std::vector<int> state;
-
-public:
-    Login(const std::vector<int>& taps, const std::vector<int>& init_state) {
-        if (init_state.size() < taps.back() + 1) {
-            throw std::invalid_argument("Initial state size is too small for the specified taps.");
-        }
-        this->taps = taps;
-        this->state = init_state;
-    }
-
-    std::string encrypt(const std::string& plaintext) {
-        std::string encrypted;
-        for (char c : plaintext) {
-            int keystream_bit = state[0]; // Output the first bit of the LFSR state
-            char encrypted_char = c ^ keystream_bit; // XOR the character with the keystream bit
-            encrypted.push_back(encrypted_char);
-
-            // Calculate feedback bit using the specified taps
-            int feedback_bit = 0;
-            for (int tap : taps) {
-                feedback_bit ^= state[tap];
-            }
-
-            state.pop_back();
-            state.insert(state.begin(), feedback_bit); // Shift the LFSR state left and insert feedback bit
-        }
-        return encrypted;
-    }
-
-    std::string decrypt(const std::string& encrypted_text) {
-        return encrypt(encrypted_text); // XOR encryption is symmetric
-    }
-};
-
-int main() {
-    try {
-        if (login()) {
-            int menu_choice;
-            do {
-                menu_choice = menu();
-                switch (menu_choice) {
-                case 1:
-                    change();
-                    break;
-                case 2:
-                    add();
-                    break;
-                case 3:
-                    copy();
-                    break;
-                case 4:
-                    del();
-                    break;
-                case 5:
-                    show();
-                    break;
-                }
-            } while (menu_choice != 0);
-        }
-    } catch (const std::exception& e) {
-        cout << "Error: " << e.what() << endl;
-    }
-    return 0;
-}
-
-int menu() {
-    cout << "\n=========================================\n";
-    cout << "          PASSWORD MANAGER MENU          \n";
-    cout << "=========================================\n";
-    cout << "1) Change Login Password\n";
-    cout << "2) Add New Platform Credentials\n";
-    cout << "3) Copy Credentials to Clipboard\n";
-    cout << "4) Delete Platform Credentials\n";
-    cout << "5) Show All Stored Platforms\n";
-    cout << "0) Exit\n";
-    cout << "-----------------------------------------\n";
-    cout << "Enter your choice: ";
-
-    int choice;
-    cin >> choice;
-
-    if (cin.fail() || choice < 0 || choice > 5) {
-        cin.clear(); // Clear the error flag
-        cin.ignore(std::numeric_limits<std::streamsize>::max(), '\n'); // Discard invalid input
-        cout << "\n[ERROR] Invalid choice. Please try again.\n";
-        return menu(); // Recursively call to prompt again
-    }
-
-    return choice;
-}
-
-bool login() {
-    Login log(taps, init_state);
-    std::string password, correct, value;
-
-    if (std::filesystem::exists("enter")) {
-        std::ifstream fin("enter", std::ios::binary);
-        getline(fin, value); // Read encrypted value
-        fin.close();
-
-        correct = log.decrypt(value);
-
-        int attempts = 0;
-        while (attempts < 3) {
-            password= get_password("Enter your password: ");
-            if (password == correct) {
-                return true;
-            }
-            cout << "Wrong password. Try again.\n";
-            attempts++;
-        }
-        return false;
-    } else {
-        cout << "No existing password found. Create a new password: ";
-        cin >> password;
-        if (!password.empty()) {
-            std::string encrypted = log.encrypt(password);
-            std::ofstream fout("enter", std::ios::binary);
-            fout << encrypted;
-            fout.close();
-
-#ifdef _WIN32
-            DWORD attributes = GetFileAttributes("enter");
-            SetFileAttributes("enter", attributes | FILE_ATTRIBUTE_HIDDEN);
-#endif
-            return true;
-        }
-    }
-    return false;
-}
-
-void change() {
-    Login log(taps, init_state);
-    std::string new_password;
-
-    cout << "Enter the new login password (or 0 to cancel): ";
-    cin >> new_password;
-    if (new_password != "0") {
-        std::ofstream fout("enter", std::ofstream::out | std::ofstream::trunc);
-        fout << log.encrypt(new_password);
-        fout.close();
-        cout << "Password successfully updated.\n";
-    } else {
-        cout << "Password change canceled.\n";
-    }
-}
-
-
-
-std::string get_password(const std::string& prompt) {
-   
-    struct termios oldt, newt;
-    std::string input;
-
-    // Display prompt
-    std::cout << prompt;
-
-    // Get current terminal settings
-    tcgetattr(STDIN_FILENO, &oldt);
-    newt = oldt;
-
-    // Disable echo
-    newt.c_lflag &= ~ECHO;
-    tcsetattr(STDIN_FILENO, TCSANOW, &newt);
-
-    // Read input
-    std::cin >> input;
-
-    // Restore terminal settings
-    tcsetattr(STDIN_FILENO, TCSANOW, &oldt);
-
-    std::cout << std::endl; // For neat output
-    return input;
-}
-
-void add() {
-    Login log(taps, init_state);
-    std::string platform_name, username, password;
-
-    cout << "Platform data successfully added and encrypted.\n";
-
-    cout << "\n=========================================\n";
-    cout << "         ADD NEW PLATFORM CREDENTIALS    \n";
-    cout << "=========================================\n";
-
-    cout << "Enter the platform name (or 0 to cancel): ";
-    cin >> platform_name;
-    if (platform_name == "0") {
-        cout << "\n[INFO] Add operation canceled.\n";
-        return;
-    }
-    
-    
-    if (std::filesystem::exists(platform_name)) {
-        cout << "\n[ERROR] A record for \"" << platform_name << "\" already exists.\n";
-        return;
-    }
-
-
-
-    cout << "Enter platform's username: ";
-    cin >> username;
-    password = get_password("Enter platform's password: ");
-
-    username = log.encrypt(username);
-    password = log.encrypt(password);
-
-    std::ofstream fout(platform_name, std::ios::binary);
-    fout << username << "\n" << password;
-    fout.close();
-
-#ifdef _WIN32
-    DWORD attributes = GetFileAttributes(filename.c_str());
-    SetFileAttributes(filename.c_str(), attributes | FILE_ATTRIBUTE_HIDDEN);
-#endif
-
-    cout << "\n[SUCCESS] Credentials for \"" << platform_name << "\" were added successfully.\n";
-}
-
-
-void del() {
-    std::string platform_name;
-
-    cout << "Enter platform's name to delete (or 0 to cancel): ";
-    cin >> platform_name;
-    if (platform_name == "0") {
-        cout << "Delete operation canceled.\n";
-        return;
-    }
-
-    cout << "Are you sure you want to delete \"" << platform_name << "\"? (y/n): ";
-    char confirm;
-    cin >> confirm;
-
-    if (tolower(confirm) == 'y') {
-        if (std::filesystem::exists(platform_name)) {
-            std::filesystem::remove(platform_name);
-            cout << "Record successfully deleted.\n";
-        } else {
-            cout << "Record does not exist.\n";
-        }
-    } else {
-        cout << "Delete operation canceled.\n";
-    }
-}
-
-void show() {
-    
-    std::string path;
-<<<<<<< HEAD
-    cout << "\n=========================================\n";
-    cout << "        SHOW ALL STORED RECORDS          \n";
-    cout << "=========================================\n";
-
-    cout << "Enter the directory path to scan for records: ";
-    cin >> path;
-=======
-    const std::string defaultPath = "."; // Set your default path here
-
-        std::cout << "Enter the directory path to scan for records (press Enter to use default path): ";
-    std::cin.ignore(std::numeric_limits<std::streamsize>::max(), '\n'); // Clear the input buffer
-    std::getline(std::cin, path);
-
-    // Use default path if input is empty
-    if (path.empty()) {
-        path = defaultPath;
-    }
->>>>>>> 41add9d9
-
-    // Check if the directory exists
-    if (!std::filesystem::exists(path) || !std::filesystem::is_directory(path)) {
-<<<<<<< HEAD
-        cout << "\n[ERROR] Invalid directory path. Please try again.\n";
-        return;
-    }
-
-    cout << "\n=========================================\n";
-    cout << "         RECORDS IN DIRECTORY            \n";
-    cout << "=========================================\n";
-
-    int file_count = 0;
-    const int page_size = 10; // Number of files to show per page
-
-    for (const auto& file : std::filesystem::directory_iterator(path)) {
-        if (file.is_regular_file()) { // Only display files
-            cout << ++file_count << ") " << file.path().filename().string() << endl;
-
-            // Pause after every `page_size` files
-            if (file_count % page_size == 0) {
-                cout << "\n[INFO] Press Enter to show more...\n";
-                cin.ignore(std::numeric_limits<std::streamsize>::max(), '\n');
-                cin.get();
-            }
-        }
-    }
-
-    if (file_count == 0) {
-        cout << "\n[INFO] No files found in the specified directory.\n";
-    } else {
-        cout << "\n=========================================\n";
-        cout << "[INFO] End of records. Press Enter to return to the menu.\n";
-        cin.ignore(std::numeric_limits<std::streamsize>::max(), '\n');
-        cin.get();
-    }
-=======
-        std::cout << "Invalid directory path. Please try again.\n";
-        return;
-    }
-
-    std::cout << "Listing files in the directory:\n";
-    for (const auto& file : std::filesystem::directory_iterator(path)) {
-        if (file.is_regular_file()) { // Only display files
-            std::cout << file.path().filename().string() << std::endl;
-        }
-    }
->>>>>>> 41add9d9
-}
-
-
-
-void copy() {
-    Login dec(taps, init_state);
-    std::ifstream fin;
-    std::string platform_name, encrypted_value, decrypted_value;
-
-    cout << "\n=========================================\n";
-    cout << "         COPY PLATFORM CREDENTIALS       \n";
-    cout << "=========================================\n";
-
-    cout << "Enter the platform name (or 0 to cancel): ";
-    cin >> platform_name;
-
-    if (platform_name == "0") {
-        cout << "\n[INFO] Copy operation canceled.\n";
-        return;
-    }
-
-    if (!std::filesystem::exists(platform_name)) {
-        cout << "\n[ERROR] No record found for \"" << platform_name << "\".\n";
-        return;
-    }
-
-    fin.open(platform_name, std::ios::binary);
-    if (!fin) {
-        cout << "\n[ERROR] Failed to open the record file.\n";
-        return;
-    }
-
-    cout << "\n[INFO] Decrypted credentials for \"" << platform_name << "\":\n";
-    while (getline(fin, encrypted_value)) {
-        decrypted_value = dec.decrypt(encrypted_value);
-        cout << decrypted_value << "\n";
-    }
-
-    #ifdef _WIN32
-            // Copy decrypted value to clipboard (Windows-specific)
-            int length = decrypted_value.length() + 1; // Include null terminator
-            HGLOBAL global = GlobalAlloc(GMEM_MOVEABLE, length);
-            if (global) {
-                void* locked_memory = GlobalLock(global);
-                memcpy(locked_memory, decrypted_value.c_str(), length);
-                GlobalUnlock(global);
-
-                if (OpenClipboard(nullptr)) {
-                    EmptyClipboard();
-                    SetClipboardData(CF_TEXT, global);
-                    CloseClipboard();
-                    cout << "Password copied to clipboard.\n";
-                } else {
-                    cout << "Failed to open clipboard.\n";
-                    GlobalFree(global);
-                }
-            } else {
-                cout << "Failed to allocate memory for clipboard operation.\n";
-            }
-    #else
-        #ifdef __linux__
-            // Copy decrypted value to clipboard using xclip or xsel
-            FILE* pipe = popen("xclip -selection clipboard", "w");
-            if (pipe) {
-                fwrite(decrypted_value.c_str(), 1, decrypted_value.size(), pipe);
-                pclose(pipe);
-                cout << "\n[SUCCESS] Credentials copied to clipboard.\n";
-            } else {
-                cout << "\n[ERROR] Failed to copy to clipboard. Ensure xclip is installed.\n";
-            }
-        #endif
-    #endif
-    fin.close();
-}
+#include <vector>
+#include <iostream>
+#include <string>
+#include <filesystem>
+#include <fstream>
+#include <cstring>
+#include <limits>
+
+
+
+
+
+#ifdef _WIN32
+    #include <conio.h>
+    #include <Windows.h>
+#else
+    #include <termios.h>
+    #include <unistd.h>
+#endif
+
+using std::cin;
+using std::cout;
+using std::endl;
+
+std::vector<int> taps = {0, 2};         // Taps for a 3-bit LFSR (x^3 + x^1 + 1)
+std::vector<int> init_state = {1, 0, 1}; // Initial state [1, 0, 1]
+
+// Function declarations
+bool login();
+int menu();
+void change();
+void add();
+void del();
+void show();
+void copy();
+
+std::string get_password(const std::string& prompt); 
+
+class Login {
+private:
+    std::vector<int> taps;
+    std::vector<int> state;
+
+public:
+    Login(const std::vector<int>& taps, const std::vector<int>& init_state) {
+        if (init_state.size() < taps.back() + 1) {
+            throw std::invalid_argument("Initial state size is too small for the specified taps.");
+        }
+        this->taps = taps;
+        this->state = init_state;
+    }
+
+    std::string encrypt(const std::string& plaintext) {
+        std::string encrypted;
+        for (char c : plaintext) {
+            int keystream_bit = state[0]; // Output the first bit of the LFSR state
+            char encrypted_char = c ^ keystream_bit; // XOR the character with the keystream bit
+            encrypted.push_back(encrypted_char);
+
+            // Calculate feedback bit using the specified taps
+            int feedback_bit = 0;
+            for (int tap : taps) {
+                feedback_bit ^= state[tap];
+            }
+
+            state.pop_back();
+            state.insert(state.begin(), feedback_bit); // Shift the LFSR state left and insert feedback bit
+        }
+        return encrypted;
+    }
+
+    std::string decrypt(const std::string& encrypted_text) {
+        return encrypt(encrypted_text); // XOR encryption is symmetric
+    }
+};
+
+int main() {
+    try {
+        if (login()) {
+            int menu_choice;
+            do {
+                menu_choice = menu();
+                switch (menu_choice) {
+                case 1:
+                    change();
+                    break;
+                case 2:
+                    add();
+                    break;
+                case 3:
+                    copy();
+                    break;
+                case 4:
+                    del();
+                    break;
+                case 5:
+                    show();
+                    break;
+                }
+            } while (menu_choice != 0);
+        }
+    } catch (const std::exception& e) {
+        cout << "Error: " << e.what() << endl;
+    }
+    return 0;
+}
+
+int menu() {
+    cout << "\n=========================================\n";
+    cout << "          PASSWORD MANAGER MENU          \n";
+    cout << "=========================================\n";
+    cout << "1) Change Login Password\n";
+    cout << "2) Add New Platform Credentials\n";
+    cout << "3) Copy Credentials to Clipboard\n";
+    cout << "4) Delete Platform Credentials\n";
+    cout << "5) Show All Stored Platforms\n";
+    cout << "0) Exit\n";
+    cout << "-----------------------------------------\n";
+    cout << "Enter your choice: ";
+
+    int choice;
+    cin >> choice;
+
+    if (cin.fail() || choice < 0 || choice > 5) {
+        cin.clear(); // Clear the error flag
+        cin.ignore(std::numeric_limits<std::streamsize>::max(), '\n'); // Discard invalid input
+        cout << "\n[ERROR] Invalid choice. Please try again.\n";
+        return menu(); // Recursively call to prompt again
+    }
+
+    return choice;
+}
+
+bool login() {
+    Login log(taps, init_state);
+    std::string password, correct, value;
+
+    if (std::filesystem::exists("enter")) {
+        std::ifstream fin("enter", std::ios::binary);
+        getline(fin, value); // Read encrypted value
+        fin.close();
+
+        correct = log.decrypt(value);
+
+        int attempts = 0;
+        while (attempts < 3) {
+            password= get_password("Enter your password: ");
+            if (password == correct) {
+                return true;
+            }
+            cout << "Wrong password. Try again.\n";
+            attempts++;
+        }
+        return false;
+    } else {
+        cout << "No existing password found. Create a new password: ";
+        cin >> password;
+        if (!password.empty()) {
+            std::string encrypted = log.encrypt(password);
+            std::ofstream fout("enter", std::ios::binary);
+            fout << encrypted;
+            fout.close();
+
+#ifdef _WIN32
+            DWORD attributes = GetFileAttributes("enter");
+            SetFileAttributes("enter", attributes | FILE_ATTRIBUTE_HIDDEN);
+#endif
+            return true;
+        }
+    }
+    return false;
+}
+
+void change() {
+    Login log(taps, init_state);
+    std::string new_password;
+
+    cout << "Enter the new login password (or 0 to cancel): ";
+    cin >> new_password;
+    if (new_password != "0") {
+        std::ofstream fout("enter", std::ofstream::out | std::ofstream::trunc);
+        fout << log.encrypt(new_password);
+        fout.close();
+        cout << "Password successfully updated.\n";
+    } else {
+        cout << "Password change canceled.\n";
+    }
+}
+
+
+
+std::string get_password(const std::string& prompt) {
+   
+    struct termios oldt, newt;
+    std::string input;
+
+    // Display prompt
+    std::cout << prompt;
+
+    // Get current terminal settings
+    tcgetattr(STDIN_FILENO, &oldt);
+    newt = oldt;
+
+    // Disable echo
+    newt.c_lflag &= ~ECHO;
+    tcsetattr(STDIN_FILENO, TCSANOW, &newt);
+
+    // Read input
+    std::cin >> input;
+
+    // Restore terminal settings
+    tcsetattr(STDIN_FILENO, TCSANOW, &oldt);
+
+    std::cout << std::endl; // For neat output
+    return input;
+}
+
+void add() {
+    Login log(taps, init_state);
+    std::string platform_name, username, password;
+
+    cout << "Platform data successfully added and encrypted.\n";
+
+    cout << "\n=========================================\n";
+    cout << "         ADD NEW PLATFORM CREDENTIALS    \n";
+    cout << "=========================================\n";
+
+    cout << "Enter the platform name (or 0 to cancel): ";
+    cin >> platform_name;
+    if (platform_name == "0") {
+        cout << "\n[INFO] Add operation canceled.\n";
+        return;
+    }
+    
+    
+    if (std::filesystem::exists(platform_name)) {
+        cout << "\n[ERROR] A record for \"" << platform_name << "\" already exists.\n";
+        return;
+    }
+
+
+
+    cout << "Enter platform's username: ";
+    cin >> username;
+    password = get_password("Enter platform's password: ");
+
+    username = log.encrypt(username);
+    password = log.encrypt(password);
+
+    std::ofstream fout(platform_name, std::ios::binary);
+    fout << username << "\n" << password;
+    fout.close();
+
+#ifdef _WIN32
+    DWORD attributes = GetFileAttributes(filename.c_str());
+    SetFileAttributes(filename.c_str(), attributes | FILE_ATTRIBUTE_HIDDEN);
+#endif
+
+    cout << "\n[SUCCESS] Credentials for \"" << platform_name << "\" were added successfully.\n";
+}
+
+
+void del() {
+    std::string platform_name;
+
+    cout << "Enter platform's name to delete (or 0 to cancel): ";
+    cin >> platform_name;
+    if (platform_name == "0") {
+        cout << "Delete operation canceled.\n";
+        return;
+    }
+
+    cout << "Are you sure you want to delete \"" << platform_name << "\"? (y/n): ";
+    char confirm;
+    cin >> confirm;
+
+    if (tolower(confirm) == 'y') {
+        if (std::filesystem::exists(platform_name)) {
+            std::filesystem::remove(platform_name);
+            cout << "Record successfully deleted.\n";
+        } else {
+            cout << "Record does not exist.\n";
+        }
+    } else {
+        cout << "Delete operation canceled.\n";
+    }
+}
+
+void show() {
+    
+    std::string path;
+    cout << "\n=========================================\n";
+    cout << "        SHOW ALL STORED RECORDS          \n";
+    cout << "=========================================\n";
+
+    const std::string defaultPath = "."; // Set your default path here
+
+        std::cout << "Enter the directory path to scan for records (press Enter to use default path): ";
+    std::cin.ignore(std::numeric_limits<std::streamsize>::max(), '\n'); // Clear the input buffer
+    std::getline(std::cin, path);
+
+    // Use default path if input is empty
+    if (path.empty()) {
+        path = defaultPath;
+    }
+
+    // Check if the directory exists
+    if (!std::filesystem::exists(path) || !std::filesystem::is_directory(path)) {
+        cout << "\n[ERROR] Invalid directory path. Please try again.\n";
+        return;
+    }
+
+    cout << "\n=========================================\n";
+    cout << "         RECORDS IN DIRECTORY            \n";
+    cout << "=========================================\n";
+
+    int file_count = 0;
+    const int page_size = 10; // Number of files to show per page
+
+    for (const auto& file : std::filesystem::directory_iterator(path)) {
+        if (file.is_regular_file()) { // Only display files
+            cout << ++file_count << ") " << file.path().filename().string() << endl;
+
+            // Pause after every `page_size` files
+            if (file_count % page_size == 0) {
+                cout << "\n[INFO] Press Enter to show more...\n";
+                cin.ignore(std::numeric_limits<std::streamsize>::max(), '\n');
+                cin.get();
+            }
+        }
+    }
+
+    if (file_count == 0) {
+        cout << "\n[INFO] No files found in the specified directory.\n";
+    } else {
+        cout << "\n=========================================\n";
+        cout << "[INFO] End of records. Press Enter to return to the menu.\n";
+        cin.ignore(std::numeric_limits<std::streamsize>::max(), '\n');
+        cin.get();
+    }
+}
+
+
+
+void copy() {
+    Login dec(taps, init_state);
+    std::ifstream fin;
+    std::string platform_name, encrypted_value, decrypted_value;
+
+    cout << "\n=========================================\n";
+    cout << "         COPY PLATFORM CREDENTIALS       \n";
+    cout << "=========================================\n";
+
+    cout << "Enter the platform name (or 0 to cancel): ";
+    cin >> platform_name;
+
+    if (platform_name == "0") {
+        cout << "\n[INFO] Copy operation canceled.\n";
+        return;
+    }
+
+    if (!std::filesystem::exists(platform_name)) {
+        cout << "\n[ERROR] No record found for \"" << platform_name << "\".\n";
+        return;
+    }
+
+    fin.open(platform_name, std::ios::binary);
+    if (!fin) {
+        cout << "\n[ERROR] Failed to open the record file.\n";
+        return;
+    }
+
+    cout << "\n[INFO] Decrypted credentials for \"" << platform_name << "\":\n";
+    while (getline(fin, encrypted_value)) {
+        decrypted_value = dec.decrypt(encrypted_value);
+        cout << decrypted_value << "\n";
+    }
+
+    #ifdef _WIN32
+            // Copy decrypted value to clipboard (Windows-specific)
+            int length = decrypted_value.length() + 1; // Include null terminator
+            HGLOBAL global = GlobalAlloc(GMEM_MOVEABLE, length);
+            if (global) {
+                void* locked_memory = GlobalLock(global);
+                memcpy(locked_memory, decrypted_value.c_str(), length);
+                GlobalUnlock(global);
+
+                if (OpenClipboard(nullptr)) {
+                    EmptyClipboard();
+                    SetClipboardData(CF_TEXT, global);
+                    CloseClipboard();
+                    cout << "Password copied to clipboard.\n";
+                } else {
+                    cout << "Failed to open clipboard.\n";
+                    GlobalFree(global);
+                }
+            } else {
+                cout << "Failed to allocate memory for clipboard operation.\n";
+            }
+    #else
+        #ifdef __linux__
+            // Copy decrypted value to clipboard using xclip or xsel
+            FILE* pipe = popen("xclip -selection clipboard", "w");
+            if (pipe) {
+                fwrite(decrypted_value.c_str(), 1, decrypted_value.size(), pipe);
+                pclose(pipe);
+                cout << "\n[SUCCESS] Credentials copied to clipboard.\n";
+            } else {
+                cout << "\n[ERROR] Failed to copy to clipboard. Ensure xclip is installed.\n";
+            }
+        #endif
+    #endif
+    fin.close();
+}